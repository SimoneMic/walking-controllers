--- conflicted
+++ resolved
@@ -10,11 +10,9 @@
   NAME WalkingModule
   SOURCES src/main.cpp src/Module.cpp ${WalkingModule_THRIFT_GEN_FILES}
   HEADERS include/WalkingControllers/WalkingModule/Module.h
-<<<<<<< HEAD
-  LINK_LIBRARIES WalkingControllers::YarpUtilities WalkingControllers::iDynTreeUtilities WalkingControllers::NavigationHelper WalkingControllers::StdUtilities WalkingControllers::TimeProfiler WalkingControllers::RobotInterface WalkingControllers::KinDynWrapper WalkingControllers::TrajectoryPlanner WalkingControllers::SimplifiedModelControllers WalkingControllers::WholeBodyControllers WalkingControllers::RetargetingHelper BipedalLocomotion::VectorsCollection BipedalLocomotion::ParametersHandlerYarpImplementation ctrlLib
-=======
   LINK_LIBRARIES WalkingControllers::YarpUtilities
                  WalkingControllers::iDynTreeUtilities
+                 WalkingControllers::NavigationHelper 
                  WalkingControllers::StdUtilities
                  WalkingControllers::TimeProfiler
                  WalkingControllers::RobotInterface
@@ -28,5 +26,4 @@
                  BipedalLocomotion::Contacts
                  BipedalLocomotion::ManifConversions
                  ctrlLib
->>>>>>> b2a7d2c5
   SUBDIRECTORIES app)
