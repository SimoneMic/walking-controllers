#The left_foot_frame is supposed to have the same orientation of the Inertia frame, which have the z axis pointing upwards,
#the x axis pointing forward and and the y concludes a right-handed frame
left_foot_frame         l_sole
right_foot_frame        r_sole

# #Remove the following line in order not to consider the
# #additional frame
additional_frame        chest

# #The additional rotation is defined (by rows) in the Inertia frame.
#Remove the following line to keep the identity as additional rotation
additional_rotation     ((1.0 0.0 0.0),(0.0 1.0 0.0),(0.0 0.0 1.0))

# solver paramenters
solver-verbosity        1
<<<<<<< HEAD
#solver_name             ma27
=======
solver_name             mumps
>>>>>>> f4398dde
max-cpu-time            20


# joints_list             "torso_pitch", "torso_roll", "torso_yaw",
#                         "l_shoulder_pitch", "l_shoulder_roll", "l_shoulder_yaw", "l_elbow",
#                         "r_shoulder_pitch", "r_shoulder_roll", "r_shoulder_yaw", "r_elbow",
#                         "l_hip_pitch", "l_hip_roll", "l_hip_yaw", "l_knee", "l_ankle_pitch", "l_ankle_roll",
#                         "r_hip_pitch", "r_hip_roll", "r_hip_yaw", "r_knee", "r_ankle_pitch", "r_ankle_roll"


#DEGREES
jointRegularization     (7, 0.12, -0.01,
                         -3.7, 20.0, -13.0, 40.769,
                         -3.7, 20.0, -13.0, 40.769,
                         5.76, 1.61, -0.31, -31.64, -20.52, -1.52,
                         5.76, 1.61, -0.31, -31.64, -20.52, -1.52)

#jointRegularization     (0, 15, 0, 0, -29.794, 29.97, 0.00, 44.977, -29.794, 29.97, 0.00, 44.977, 5.082, 0.406, -0.131, -45.249, -26.454, -0.351, 5.082, 0.406, -0.131, -45.249, -26.454, -0.351)
#jointRegularization     (15, 0, 0, 5.082, 0.406, -0.131, -45.249, -26.454, -0.351, 5.082, 0.406, -0.131, -45.249, -26.454, -0.351)<|MERGE_RESOLUTION|>--- conflicted
+++ resolved
@@ -13,11 +13,7 @@
 
 # solver paramenters
 solver-verbosity        1
-<<<<<<< HEAD
-#solver_name             ma27
-=======
 solver_name             mumps
->>>>>>> f4398dde
 max-cpu-time            20
 
 
