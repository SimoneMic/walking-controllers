
/**
 * @file WalkingModule.cpp
 * @authors Giulio Romualdi <giulio.romualdi@iit.it>
 * @copyright 2018 iCub Facility - Istituto Italiano di Tecnologia
 *            Released under the terms of the LGPLv2.1 or later, see LGPL.TXT
 * @date 2018
 */

// std
#include <iostream>
#include <memory>
#include <algorithm>
#include <chrono>
#include <ctime>

// YARP
#include <yarp/eigen/Eigen.h>
#include <yarp/os/Network.h>
#include <yarp/os/RFModule.h>
#include <yarp/os/BufferedPort.h>
#include <yarp/sig/Matrix.h>
#include <yarp/sig/Vector.h>
#include <yarp/os/LogStream.h>
#include <yarp/os/Stamp.h>
#include <yarp/os/NetworkClock.h>

// iDynTree
#include <iDynTree/Core/VectorFixSize.h>
#include <iDynTree/Core/EigenHelpers.h>
#include <iDynTree/yarp/YARPConversions.h>
#include <iDynTree/yarp/YARPEigenConversions.h>
#include <iDynTree/Model/Model.h>

// blf
#include <BipedalLocomotion/ParametersHandler/IParametersHandler.h>
#include <BipedalLocomotion/ParametersHandler/YarpImplementation.h>
#include <BipedalLocomotion/Contacts/Contact.h>
#include <BipedalLocomotion/Conversions/ManifConversions.h>

// walking-controllers
#include <WalkingControllers/WalkingModule/Module.h>
#include <WalkingControllers/YarpUtilities/Helper.h>
#include <WalkingControllers/StdUtilities/Helper.h>
#include <WalkingControllers/WholeBodyControllers/BLFIK.h>

using namespace WalkingControllers;

void WalkingModule::propagateTime()
{
    // propagate time
    m_time += m_dT;
}

bool WalkingModule::advanceReferenceSignals()
{
    // check if vector is not initialized
    if (m_leftTrajectory.empty() || m_rightTrajectory.empty() || m_leftInContact.empty() || m_rightInContact.empty() || m_DCMPositionDesired.empty() || m_DCMVelocityDesired.empty() || m_comHeightTrajectory.empty())
    {
        yError() << "[WalkingModule::advanceReferenceSignals] Cannot advance empty reference signals.";
        return false;
    }

    m_rightTrajectory.pop_front();
    m_rightTrajectory.push_back(m_rightTrajectory.back());

    m_leftTrajectory.pop_front();
    m_leftTrajectory.push_back(m_leftTrajectory.back());

    m_rightTwistTrajectory.pop_front();
    m_rightTwistTrajectory.push_back(m_rightTwistTrajectory.back());

    m_leftTwistTrajectory.pop_front();
    m_leftTwistTrajectory.push_back(m_leftTwistTrajectory.back());

    m_rightInContact.pop_front();
    m_rightInContact.push_back(m_rightInContact.back());

    m_leftInContact.pop_front();
    m_leftInContact.push_back(m_leftInContact.back());
    
    if (m_navHelperUsed)
        m_navHelper.updateFeetDeques(m_leftInContact, m_rightInContact);

    m_isLeftFixedFrame.pop_front();
    m_isLeftFixedFrame.push_back(m_isLeftFixedFrame.back());

    m_DCMPositionDesired.pop_front();
    m_DCMPositionDesired.push_back(m_DCMPositionDesired.back());

    m_DCMVelocityDesired.pop_front();
    m_DCMVelocityDesired.push_back(m_DCMVelocityDesired.back());

    m_comHeightTrajectory.pop_front();
    m_comHeightTrajectory.push_back(m_comHeightTrajectory.back());

    m_comHeightVelocity.pop_front();
    m_comHeightVelocity.push_back(m_comHeightVelocity.back());

    m_isStancePhase.pop_front();
    m_isStancePhase.push_back(m_isStancePhase.back());

    m_desiredZMP.pop_front();
    m_desiredZMP.push_back(m_desiredZMP.back());

    // at each sampling time the merge points are decreased by one.
    // If the first merge point is equal to 0 it will be dropped.
    // A new trajectory will be merged at the first merge point or if the deque is empty
    // as soon as possible.
    if (!m_mergePoints.empty())
    {
        for (auto &mergePoint : m_mergePoints)
            mergePoint--;

        if (m_mergePoints[0] == 0)
            m_mergePoints.pop_front();
    }
    return true;
}

double WalkingModule::getPeriod()
{
    //  period of the module (seconds)
    return m_dT;
}

bool WalkingModule::setRobotModel(const yarp::os::Searchable &rf)
{
    // load the model in iDynTree::KinDynComputations
    std::string model = rf.check("model", yarp::os::Value("model.urdf")).asString();
    std::string pathToModel = yarp::os::ResourceFinder::getResourceFinderSingleton().findFileByName(model);

    yInfo() << "[WalkingModule::setRobotModel] The model is found in: " << pathToModel;

    // only the controlled joints are extracted from the URDF file
    if (!m_loader.loadReducedModelFromFile(pathToModel, m_robotControlHelper->getAxesList()))
    {
        yError() << "[WalkingModule::setRobotModel] Error while loading the model from " << pathToModel;
        return false;
    }
    return true;
}

bool WalkingModule::configure(yarp::os::ResourceFinder &rf)
{
    // module name (used as prefix for opened ports)
    m_useMPC = rf.check("use_mpc", yarp::os::Value(false)).asBool();
    m_useQPIK = rf.check("use_QP-IK", yarp::os::Value(false)).asBool();
    m_dumpData = rf.check("dump_data", yarp::os::Value(false)).asBool();
    m_maxInitialCoMVelocity = rf.check("max_initial_com_vel", yarp::os::Value(1.0)).asFloat64();
    std::string goalSuffix = rf.check("goal_port_suffix", yarp::os::Value("/goal:i")).asString();
    m_skipDCMController = rf.check("skip_dcm_controller", yarp::os::Value(false)).asBool();
    m_removeZMPOffset = rf.check("remove_zmp_offset", yarp::os::Value(false)).asBool();

    m_goalScaling.resize(3);
    if (!YarpUtilities::getVectorFromSearchable(rf, "goal_port_scaling", m_goalScaling))
    {
        yError() << "[WalkingModule::configure] Failed while reading goal_port_scaling.";
        return false;
    }

    yarp::os::Bottle &generalOptions = rf.findGroup("GENERAL");
    m_dT = generalOptions.check("sampling_time", yarp::os::Value(0.01)).asFloat64();

    if (m_dT <= 0)
    {
        yError() << "[WalkingModule::configure] sampling_time is supposed to be strictly positive.";
        return false;
    }

    double maxFBDelay = rf.check("max_feedback_delay_in_s", yarp::os::Value(1.0)).asFloat64();
    m_feedbackAttemptDelay = m_dT / 10;
    m_feedbackAttempts = maxFBDelay / m_feedbackAttemptDelay;

    double plannerAdvanceTimeInS = rf.check("planner_advance_time_in_s", yarp::os::Value(0.18)).asFloat64();
    m_plannerAdvanceTimeSteps = std::round(plannerAdvanceTimeInS / m_dT) + 2; // The additional 2 steps are because the trajectory from the planner is requested two steps in advance wrt the merge point

    std::string name;
    if (!YarpUtilities::getStringFromSearchable(generalOptions, "name", name))
    {
        yError() << "[WalkingModule::configure] Unable to get the string from searchable.";
        return false;
    }
    setName(name.c_str());

    std::string heightFrame = generalOptions.check("height_reference_frame", yarp::os::Value("com")).asString();
    m_useRootLinkForHeight = heightFrame == "root_link";

    m_robotControlHelper = std::make_unique<RobotInterface>();
    yarp::os::Bottle &robotControlHelperOptions = rf.findGroup("ROBOT_CONTROL");
    robotControlHelperOptions.append(generalOptions);
    if (!m_robotControlHelper->configureRobot(robotControlHelperOptions))
    {
        yError() << "[WalkingModule::configure] Unable to configure the robot.";
        return false;
    }

    yarp::os::Bottle &forceTorqueSensorsOptions = rf.findGroup("FT_SENSORS");
    forceTorqueSensorsOptions.append(generalOptions);
    if (!m_robotControlHelper->configureForceTorqueSensors(forceTorqueSensorsOptions))
    {
        yError() << "[WalkingModule::configure] Unable to configure the Force Torque sensors.";
        return false;
    }

    yarp::os::Bottle &globalCoPEvaluatorOptions = rf.findGroup("COP_EVALUATOR");
    globalCoPEvaluatorOptions.append(generalOptions);
    if (!m_globalCoPEvaluator.initialize(std::make_shared<BipedalLocomotion::ParametersHandler::YarpImplementation>(globalCoPEvaluatorOptions)))
    {
        yError() << "[WalkingModule::configure] Unable to configure the global CoP Evaluator.";
        return false;
    }

    if (!setRobotModel(rf))
    {
        yError() << "[configure] Unable to set the robot model.";
        return false;
    }

    // open RPC port for external command
    std::string rpcPortName = "/" + getName() + "/rpc";
    this->yarp().attachAsServer(this->m_rpcPort);
    if (!m_rpcPort.open(rpcPortName))
    {
        yError() << "[WalkingModule::configure] Could not open" << rpcPortName << " RPC port.";
        return false;
    }

    std::string desiredUnyciclePositionPortName = "/" + getName() + goalSuffix;
    if (!m_desiredUnyciclePositionPort.open(desiredUnyciclePositionPortName))
    {
        yError() << "[WalkingModule::configure] Could not open" << desiredUnyciclePositionPortName << " port.";
        return false;
    }

    // initialize the trajectory planner
    m_trajectoryGenerator = std::make_unique<TrajectoryGenerator>();
    yarp::os::Bottle &trajectoryPlannerOptions = rf.findGroup("TRAJECTORY_PLANNER");
    yarp::os::Bottle ellipseMangerOptions = rf.findGroup("FREE_SPACE_ELLIPSE_MANAGER");
    trajectoryPlannerOptions.append(generalOptions);
    trajectoryPlannerOptions.append(ellipseMangerOptions);
<<<<<<< HEAD

    if(!m_trajectoryGenerator->initialize(trajectoryPlannerOptions))
=======
    if (!m_trajectoryGenerator->initialize(trajectoryPlannerOptions))
>>>>>>> b2a7d2c5
    {
        yError() << "[configure] Unable to initialize the planner.";
        return false;
    }

    // initialize the Free space ellipse manager
    m_freeSpaceEllipseManager = std::make_unique<FreeSpaceEllipseManager>();
    ellipseMangerOptions.append(generalOptions);
    if (!m_freeSpaceEllipseManager->initialize(ellipseMangerOptions))
    {
        yError() << "[configure] Unable to initialize the free space ellipse manager.";
        return false;
    }

    if (m_useMPC)
    {
        // initialize the MPC controller
        m_walkingController = std::make_unique<WalkingController>();
        yarp::os::Bottle &dcmControllerOptions = rf.findGroup("DCM_MPC_CONTROLLER");
        dcmControllerOptions.append(generalOptions);
        if (!m_walkingController->initialize(dcmControllerOptions))
        {
            yError() << "[WalkingModule::configure] Unable to initialize the controller.";
            return false;
        }
    }
    else
    {
        // initialize the MPC controller
        m_walkingDCMReactiveController = std::make_unique<WalkingDCMReactiveController>();
        yarp::os::Bottle &dcmControllerOptions = rf.findGroup("DCM_REACTIVE_CONTROLLER");
        dcmControllerOptions.append(generalOptions);
        if (!m_walkingDCMReactiveController->initialize(dcmControllerOptions))
        {
            yError() << "[WalkingModule::configure] Unable to initialize the controller.";
            return false;
        }
    }

    // initialize the ZMP controller
    m_walkingZMPController = std::make_unique<WalkingZMPController>();
    yarp::os::Bottle &zmpControllerOptions = rf.findGroup("ZMP_CONTROLLER");
    zmpControllerOptions.append(generalOptions);
    if (!m_walkingZMPController->initialize(zmpControllerOptions))
    {
        yError() << "[WalkingModule::configure] Unable to initialize the ZMP controller.";
        return false;
    }

    // initialize the inverse kinematics solver
    m_IKSolver = std::make_unique<WalkingIK>();
    yarp::os::Bottle &inverseKinematicsSolverOptions = rf.findGroup("INVERSE_KINEMATICS_SOLVER");
    if (!m_IKSolver->initialize(inverseKinematicsSolverOptions, m_loader.model(),
                                m_robotControlHelper->getAxesList()))
    {
        yError() << "[WalkingModule::configure] Failed to configure the ik solver";
        return false;
    }

    // initialize the forward kinematics solver
    m_FKSolver = std::make_unique<WalkingFK>();
    yarp::os::Bottle &forwardKinematicsSolverOptions = rf.findGroup("FORWARD_KINEMATICS_SOLVER");
    forwardKinematicsSolverOptions.append(generalOptions);
    if (!m_FKSolver->initialize(forwardKinematicsSolverOptions, m_loader.model()))
    {
        yError() << "[WalkingModule::configure] Failed to configure the fk solver";
        return false;
    }

    if (m_useQPIK)
    {
        yarp::os::Bottle &inverseKinematicsQPSolverOptions = rf.findGroup("INVERSE_KINEMATICS_QP_SOLVER");
        // TODO check if this is required
        inverseKinematicsQPSolverOptions.append(generalOptions);
        m_BLFIKSolver = std::make_unique<BLFIK>();
        auto paramHandler = std::make_shared<BipedalLocomotion::ParametersHandler::YarpImplementation>();
        paramHandler->set(inverseKinematicsQPSolverOptions);
        paramHandler->setParameter("use_root_link_for_height", m_useRootLinkForHeight);

        if (!m_BLFIKSolver->initialize(paramHandler, m_FKSolver->getKinDyn()))
        {
            yError() << "[WalkingModule::configure] Failed to configure the blf ik solver";
            return false;
        }
    }

    // initialize the linear inverted pendulum model
    m_stableDCMModel = std::make_unique<StableDCMModel>();
    if (!m_stableDCMModel->initialize(generalOptions))
    {
        yError() << "[WalkingModule::configure] Failed to configure the lipm.";
        return false;
    }

    // set PIDs gains
    yarp::os::Bottle &pidOptions = rf.findGroup("PID");
    if (!m_robotControlHelper->configurePIDHandler(pidOptions))
    {
        yError() << "[WalkingModule::configure] Failed to configure the PIDs.";
        return false;
    }

    // configure the retargeting
    yarp::os::Bottle retargetingOptions = rf.findGroup("RETARGETING");
    retargetingOptions.append(generalOptions);
    m_retargetingClient = std::make_unique<RetargetingClient>();
    if (!m_retargetingClient->initialize(retargetingOptions, getName(), m_dT, m_robotControlHelper->getAxesList()))
    {
        yError() << "[WalkingModule::configure] Failed to configure the retargeting";
        return false;
    }

    // initialize the logger
    if (m_dumpData)
    {
        auto loggerOption = std::make_shared<BipedalLocomotion::ParametersHandler::YarpImplementation>(rf)->getGroup("WALKING_LOGGER").lock();
        if (loggerOption == nullptr)
        {
            yError() << "[WalkingModule::configure] Unable to get the group WALKING_LOGGER.";
            return false;
        }

        std::string logPort;
        if(!loggerOption->getParameter("remote", logPort))
        {
            yError() << "[WalkingModule::configure] Unable to get the remote from the group WALKING_LOGGER.";
            return false;
        }

        // prepend the module name to the port name
        logPort = "/" + getName() + logPort;
        loggerOption->setParameter("remote", logPort);
        if (!m_vectorsCollectionServer.initialize(loggerOption))
        {
            yError() << "[WalkingModule::configure] Unable to get the string from searchable.";
            return false;
        }

        m_vectorsCollectionServer.populateMetadata("dcm::position::measured", {"x", "y"});
        m_vectorsCollectionServer.populateMetadata("dcm::position::desired", {"x", "y"});
        m_vectorsCollectionServer.populateMetadata("dcm::velocity::desired", {"x", "y"});

        // ZMP
        m_vectorsCollectionServer.populateMetadata("zmp::measured", {"x", "y"});
        m_vectorsCollectionServer.populateMetadata("zmp::desired", {"x", "y"});

        m_vectorsCollectionServer.populateMetadata("zmp::desired_planner", {"x", "y"});

        // COM
        m_vectorsCollectionServer.populateMetadata("com::position::measured", {"x", "y", "z"});
        m_vectorsCollectionServer.populateMetadata("com::position::desired", {"x", "y", "z"});
        m_vectorsCollectionServer.populateMetadata("com::position::CoM_ZMP_controller", {"x", "y", "z"});
        m_vectorsCollectionServer.populateMetadata("com::velocity::desired", {"x", "y", "z"});

        // Left foot
        m_vectorsCollectionServer.populateMetadata("left_foot::position::measured", {"x", "y", "z"});
        m_vectorsCollectionServer.populateMetadata("left_foot::position::desired", {"x", "y", "z"});
        m_vectorsCollectionServer.populateMetadata("left_foot::orientation::measured", {"roll", "pitch", "yaw"});
        m_vectorsCollectionServer.populateMetadata("left_foot::orientation::desired", {"roll", "pitch", "yaw"});
        m_vectorsCollectionServer.populateMetadata("left_foot::linear_velocity::desired", {"x", "y", "z"});
        m_vectorsCollectionServer.populateMetadata("left_foot::angular_velocity::desired", {"x", "y", "z"});
        m_vectorsCollectionServer.populateMetadata("left_foot::linear_force::measured", {"x", "y", "z"});
        m_vectorsCollectionServer.populateMetadata("left_foot::angular_torque::measured", {"x", "y", "z"});

        // Right foot
        m_vectorsCollectionServer.populateMetadata("right_foot::position::measured", {"x", "y", "z"});
        m_vectorsCollectionServer.populateMetadata("right_foot::position::desired", {"x", "y", "z"});
        m_vectorsCollectionServer.populateMetadata("right_foot::orientation::measured", {"roll", "pitch", "yaw"});
        m_vectorsCollectionServer.populateMetadata("right_foot::orientation::desired", {"roll", "pitch", "yaw"});
        m_vectorsCollectionServer.populateMetadata("right_foot::linear_velocity::desired", {"x", "y", "z"});
        m_vectorsCollectionServer.populateMetadata("right_foot::angular_velocity::desired", {"x", "y", "z"});
        m_vectorsCollectionServer.populateMetadata("right_foot::linear_force::measured", {"x", "y", "z"});
        m_vectorsCollectionServer.populateMetadata("right_foot::angular_torque::measured", {"x", "y", "z"});

        // Joint
        m_vectorsCollectionServer.populateMetadata("joints_state::positions::measured", m_robotControlHelper->getAxesList());
        m_vectorsCollectionServer.populateMetadata("joints_state::positions::desired", m_robotControlHelper->getAxesList());
        m_vectorsCollectionServer.populateMetadata("joints_state::positions::retargeting", m_robotControlHelper->getAxesList());
        m_vectorsCollectionServer.populateMetadata("joints_state::velocities::measured", m_robotControlHelper->getAxesList());
        m_vectorsCollectionServer.populateMetadata("joints_state::velocities::retargeting", m_robotControlHelper->getAxesList());

        // root link information
        m_vectorsCollectionServer.populateMetadata("root_link::position::measured", {"x", "y", "z"});
        m_vectorsCollectionServer.populateMetadata("root_link::orientation::measured", {"roll", "pitch", "yaw"});
        m_vectorsCollectionServer.populateMetadata("root_link::linear_velocity::measured", {"x", "y", "z"});
        m_vectorsCollectionServer.populateMetadata("root_link::angular_velocity::measured", {"x", "y", "z"});

        // collect the stance foot information
        m_vectorsCollectionServer.populateMetadata("stance_foot::is_left", {"scalar"});

        m_vectorsCollectionServer.finalizeMetadata();
    }

    // time profiler
    m_profiler = std::make_unique<TimeProfiler>();
    m_profiler->setPeriod(round(10 / m_dT));
    if (m_useMPC)
        m_profiler->addTimer("MPC");

    m_profiler->addTimer("IK");
    m_profiler->addTimer("Total");

    // initialize some variables
    m_newTrajectoryRequired = false;
    m_newTrajectoryMergeCounter = -1;
    m_robotState = WalkingFSM::Configured;

    m_inertial_R_worldFrame = iDynTree::Rotation::Identity();

    // resize variables
    m_qDesired.resize(m_robotControlHelper->getActuatedDoFs());
    m_dqDesired.resize(m_robotControlHelper->getActuatedDoFs());

    yarp::os::Bottle navigationOptions = rf.findGroup("NAVIGATION");
    
    // start the threads used for computing navigation needed infos
    if (!navigationOptions.isNull())
    {
        m_navHelperUsed = true;
        if(!m_navHelper.init(navigationOptions, m_FKSolver, m_stableDCMModel, m_trajectoryGenerator))
        {
            yError() << "[WalkingModule::configure] Could not initialize the Navigation Helper";
        }
        yInfo() << "[WalkingModule::configure] Configured Navigation Helper.";
    }
    else
    {
        m_navHelperUsed = false;
    }
    
    
    yInfo() << "[WalkingModule::configure] Ready to play! Please prepare the robot.";

    return true;
}

void WalkingModule::reset()
{
    if (m_useMPC)
        m_walkingController->reset();

    m_trajectoryGenerator->reset();
}

void WalkingModule::applyGoalScaling(yarp::sig::Vector &plannerInput)
{
    for (size_t i = 0; i < std::min(plannerInput.size(), m_goalScaling.size()); ++i)
    {
        plannerInput(i) *= m_goalScaling(i);
    }
}

bool WalkingModule::close()
{
<<<<<<< HEAD
    if(m_dumpData)
        m_loggerPort.close();
    
    if(m_navHelperUsed)
        m_navHelper.closeHelper();

=======
>>>>>>> b2a7d2c5
    // restore PID
    m_robotControlHelper->getPIDHandler().restorePIDs();

    // close retargeting ports
    m_retargetingClient->close();

    // close the ports
    m_rpcPort.close();
    m_desiredUnyciclePositionPort.close();

    // close the connection with robot
    if (!m_robotControlHelper->close())
    {
        yError() << "[WalkingModule::close] Unable to close the connection with the robot.";
        return false;
    }

    // clear all the pointer
    m_trajectoryGenerator.reset(nullptr);
    m_walkingController.reset(nullptr);
    m_walkingZMPController.reset(nullptr);
    m_IKSolver.reset(nullptr);
    m_FKSolver.reset(nullptr);
    m_stableDCMModel.reset(nullptr);

    return true;
}

bool WalkingModule::solveBLFIK(const iDynTree::Position &desiredCoMPosition,
                               const iDynTree::Vector3 &desiredCoMVelocity,
                               const iDynTree::Rotation &desiredNeckOrientation,
                               iDynTree::VectorDynSize &output)
{
    const std::string phase = m_isStancePhase.front() ? "stance" : "walking";
    bool ok = m_BLFIKSolver->setPhase(phase);
    ok = ok && m_BLFIKSolver->setTorsoSetPoint(desiredNeckOrientation.inverse());

    ok = ok && m_BLFIKSolver->setLeftFootSetPoint(m_leftTrajectory.front(),
                                                  m_leftTwistTrajectory.front());
    ok = ok && m_BLFIKSolver->setRightFootSetPoint(m_rightTrajectory.front(),
                                                   m_rightTwistTrajectory.front());
    ok = ok && m_BLFIKSolver->setCoMSetPoint(desiredCoMPosition, desiredCoMVelocity);
    ok = ok && m_BLFIKSolver->setRetargetingJointSetPoint(m_retargetingClient->jointPositions(),
                                                          m_retargetingClient->jointVelocities());

    if (m_useRootLinkForHeight)
    {
        ok = ok && m_BLFIKSolver->setRootSetPoint(desiredCoMPosition, desiredCoMVelocity);
    }

    ok = ok && m_BLFIKSolver->solve();

    if (ok)
    {
        output = m_BLFIKSolver->getDesiredJointVelocity();
    }

    return ok;
}

bool WalkingModule::computeGlobalCoP(Eigen::Ref<Eigen::Vector2d> globalCoP)
{
    BipedalLocomotion::Contacts::ContactWrench leftFootContact, rightFootContact;
    leftFootContact.wrench = iDynTree::toEigen(m_robotControlHelper->getLeftWrench().asVector());
    leftFootContact.pose = BipedalLocomotion::Conversions::toManifPose(m_FKSolver->getLeftFootToWorldTransform());

    rightFootContact.wrench = iDynTree::toEigen(m_robotControlHelper->getRightWrench().asVector());
    rightFootContact.pose = BipedalLocomotion::Conversions::toManifPose(m_FKSolver->getRightFootToWorldTransform());

    if (!m_globalCoPEvaluator.setInput({leftFootContact, rightFootContact}))
    {
        yError() << "[WalkingModule::computeGlobalCoP] Unable to set the contact wrenches to globalCoPEvaluator.";
        return false;
    }

    if (!m_globalCoPEvaluator.advance())
    {
        yError() << "[WalkingModule::computeGlobalCoP] Unable to compute the global CoP.";
        return false;
    }

    globalCoP = m_globalCoPEvaluator.getOutput().head<2>();

    return true;
}

bool WalkingModule::updateModule()
{
    std::lock_guard<std::mutex> guard(m_mutex);

    if (m_robotState == WalkingFSM::Preparing)
    {
        if (!m_robotControlHelper->getFeedbacksRaw(m_feedbackAttempts, m_feedbackAttemptDelay))
        {
            yError() << "[updateModule] Unable to get the feedback.";
            return false;
        }

        bool motionDone = false;
        if (!m_robotControlHelper->checkMotionDone(motionDone))
        {
            yError() << "[WalkingModule::updateModule] Unable to check if the motion is done";
            yInfo() << "[WalkingModule::updateModule] Try to prepare again";
            reset();
            m_robotState = WalkingFSM::Stopped;
            return true;
        }
        if (motionDone)
        {
            // send the reference again in order to reduce error
            if (!m_robotControlHelper->setDirectPositionReferences(m_qDesired))
            {
                yError() << "[prepareRobot] Error while setting the initial position using "
                         << "POSITION DIRECT mode.";
                yInfo() << "[WalkingModule::updateModule] Try to prepare again";
                reset();
                m_robotState = WalkingFSM::Stopped;
                return true;
            }

            yarp::sig::Vector buffer(m_qDesired.size());
            iDynTree::toYarp(m_qDesired, buffer);
            // instantiate Integrator object

            yarp::sig::Matrix jointLimits(m_robotControlHelper->getActuatedDoFs(), 2);
            for (int i = 0; i < m_robotControlHelper->getActuatedDoFs(); i++)
            {
                jointLimits(i, 0) = m_robotControlHelper->getPositionLowerLimits()(i);
                jointLimits(i, 1) = m_robotControlHelper->getPositionUpperLimits()(i);
            }
            m_velocityIntegral = std::make_unique<iCub::ctrl::Integrator>(m_dT, buffer, jointLimits);

            // reset the models
            m_walkingZMPController->reset(m_DCMPositionDesired.front());
            m_stableDCMModel->reset(m_DCMPositionDesired.front());

            // reset the retargeting
            if (!m_robotControlHelper->getFeedbacks(m_feedbackAttempts, m_feedbackAttemptDelay))
            {
                yError() << "[WalkingModule::updateModule] Unable to get the feedback.";
                return false;
            }

            if (!updateFKSolver())
            {
                yError() << "[WalkingModule::updateModule] Unable to update the FK solver.";
                return false;
            }

            // reset the retargeting client with the desired robot data
            iDynTree::VectorDynSize zero(m_qDesired.size());
            zero.zero();
            // reset the internal robot state of the kindyn object
            if (!m_FKSolver->setInternalRobotState(m_qDesired, zero))
            {
                yError() << "[WalkingModule::updateModule] Unable to set the robot state before resetting the retargeting client.";
                return false;
            }

            if (!m_retargetingClient->reset(*m_FKSolver))
            {
                yError() << "[WalkingModule::updateModule] Unable to reset the retargeting client.";
                return false;
            }

            // reset the internal robot state of the kindyn object
            if (!m_FKSolver->setInternalRobotState(m_robotControlHelper->getJointPosition(),
                                                   m_robotControlHelper->getJointVelocity()))
            {
                yError() << "[WalkingModule::updateModule] Unable to set the robot state after resetting the retargeting client.";
                return false;
            }

            m_firstRun = true;

            if (m_useRootLinkForHeight)
            {
                m_comHeightOffset = m_FKSolver->getRootLinkToWorldTransform().getPosition()(2) - m_FKSolver->getCoMPosition()(2);
                yInfo() << "[WalkingModule::updateModule] rootlink offset " << m_comHeightOffset << ".";
            }
            else
            {
                m_comHeightOffset = 0.0;
            }

            m_robotState = WalkingFSM::Prepared;

            yInfo() << "[WalkingModule::updateModule] The robot is prepared.";
        }
    }
    else if (m_robotState == WalkingFSM::Walking)
    {
        iDynTree::Vector2 measuredZMP;

        bool resetTrajectory = false;

        m_profiler->setInitTime("Total");

        // check desired planner input
        yarp::sig::Vector *desiredUnicyclePosition = nullptr;
        desiredUnicyclePosition = m_desiredUnyciclePositionPort.read(false);
        if (desiredUnicyclePosition != nullptr)
        {
            m_startTime = std::chrono::high_resolution_clock::now();
            applyGoalScaling(*desiredUnicyclePosition);
            if (!setPlannerInput(*desiredUnicyclePosition))
            {
                yError() << "[WalkingModule::updateModule] Unable to set the planner input";
                return false;
            }
        }

        // if a new trajectory is required check if its the time to evaluate the new trajectory or
        // the time to attach new one
        if (m_newTrajectoryRequired)
        {
            // when we are near to the merge point the new trajectory is evaluated
            if (m_newTrajectoryMergeCounter == m_plannerAdvanceTimeSteps)
            {

                double initTimeTrajectory;
                initTimeTrajectory = m_time + m_newTrajectoryMergeCounter * m_dT;

                iDynTree::Transform measuredTransform = m_isLeftFixedFrame.front() ? m_rightTrajectory[m_newTrajectoryMergeCounter] : m_leftTrajectory[m_newTrajectoryMergeCounter];

                // ask for a new trajectory
                if (!askNewTrajectories(initTimeTrajectory, !m_isLeftFixedFrame.front(),
                                        measuredTransform, m_newTrajectoryMergeCounter,
                                        m_plannerInput))
                {
                    yError() << "[WalkingModule::updateModule] Unable to ask for a new trajectory.";
                    return false;
                }
            }

            if (m_newTrajectoryMergeCounter == 2)
            {
                if (!updateTrajectories(m_newTrajectoryMergeCounter))
                {
                    yError() << "[WalkingModule::updateModule] Error while updating trajectories. They were not computed yet.";
                    return false;
                }
                auto duration = std::chrono::duration<double, std::milli>(std::chrono::high_resolution_clock::now() - m_startTime);
                yInfo("Time passed since input received and trajectory merged: %f", duration.count());
                m_newTrajectoryRequired = false;
                resetTrajectory = true;
            }

            m_newTrajectoryMergeCounter--;
        }

        if (m_robotControlHelper->getPIDHandler().usingGainScheduling())
        {
            if (!m_robotControlHelper->getPIDHandler().updatePhases(m_leftInContact, m_rightInContact, m_time))
            {
                yError() << "[WalkingModule::updateModule] Unable to get the update PID.";
                return false;
            }
        }

        // get feedbacks and evaluate useful quantities
        if (!m_robotControlHelper->getFeedbacks(m_feedbackAttempts, m_feedbackAttemptDelay))
        {
            yError() << "[WalkingModule::updateModule] Unable to get the feedback.";
            return false;
        }

        // if the retargeting is not in the approaching phase we can set the stance/walking phase
        if (!m_retargetingClient->isApproachingPhase())
        {
            auto retargetingPhase = m_isStancePhase.front() ? RetargetingClient::Phase::Stance : RetargetingClient::Phase::Walking;
            m_retargetingClient->setPhase(retargetingPhase);
        }

        if (!m_retargetingClient->getFeedback())
        {
            yError() << "[WalkingModule::updateModule] Unable to get the feedback from the retargeting client.";
            return false;
        }

        if (!updateFKSolver())
        {
            yError() << "[WalkingModule::updateModule] Unable to update the FK solver.";
            return false;
        }

        // compute the global CoP
        if (!computeGlobalCoP(iDynTree::toEigen(measuredZMP)))
        {
            yError() << "[WalkingModule::updateModule] Unable to compute the global CoP.";
            return false;
        }

        // remove the ZMP offset if required
        if (m_removeZMPOffset)
        {
            // remove rotated offset
            iDynTree::Rotation yawRotation = this->computeAverageYawRotationFromPlannedFeet();
            m_zmpOffset = yawRotation * m_zmpOffsetLocal;
            iDynTree::toEigen(measuredZMP) += iDynTree::toEigen(m_zmpOffset).head<2>();
        }

        // evaluate 3D-LIPM reference signal
        m_stableDCMModel->setInput(m_DCMPositionDesired.front());
        if (!m_stableDCMModel->integrateModel())
        {
            yError() << "[WalkingModule::updateModule] Unable to propagate the 3D-LIPM.";
            return false;
        }

        // DCM controller
        if (m_useMPC)
        {
            // Model predictive controller
            m_profiler->setInitTime("MPC");
            if (!m_walkingController->setConvexHullConstraint(m_leftTrajectory, m_rightTrajectory,
                                                              m_leftInContact, m_rightInContact))
            {
                yError() << "[WalkingModule::updateModule] unable to evaluate the convex hull.";
                return false;
            }

            if (!m_walkingController->setFeedback(m_FKSolver->getDCM()))
            {
                yError() << "[WalkingModule::updateModule] unable to set the feedback.";
                return false;
            }

            if (!m_walkingController->setReferenceSignal(m_DCMPositionDesired, resetTrajectory))
            {
                yError() << "[WalkingModule::updateModule] unable to set the reference Signal.";
                return false;
            }

            if (!m_walkingController->solve())
            {
                yError() << "[WalkingModule::updateModule] Unable to solve the problem.";
                return false;
            }

            m_profiler->setEndTime("MPC");
        }
        else
        {
            m_walkingDCMReactiveController->setFeedback(m_FKSolver->getDCM());
            m_walkingDCMReactiveController->setReferenceSignal(m_DCMPositionDesired.front(),
                                                               m_DCMVelocityDesired.front());

            if (!m_walkingDCMReactiveController->evaluateControl())
            {
                yError() << "[WalkingModule::updateModule] Unable to evaluate the DCM control output.";
                return false;
            }
        }

        // inner COM-ZMP controller
        // if the the norm of desired DCM velocity is lower than a threshold then the robot
        // is stopped
        m_walkingZMPController->setPhase(m_isStancePhase.front());

        iDynTree::Vector2 desiredZMP;
        if (m_skipDCMController)
        {
            desiredZMP = m_desiredZMP.front();
        }
        else
        {
            if (m_useMPC)
                desiredZMP = m_walkingController->getControllerOutput();
            else
                desiredZMP = m_walkingDCMReactiveController->getControllerOutput();
        }

        // set feedback and the desired signal

        m_walkingZMPController->setFeedback(measuredZMP, m_FKSolver->getCoMPosition());
        m_walkingZMPController->setReferenceSignal(desiredZMP, m_stableDCMModel->getCoMPosition(),
                                                   m_stableDCMModel->getCoMVelocity());

        if (!m_walkingZMPController->evaluateControl())
        {
            yError() << "[WalkingModule::updateModule] Unable to evaluate the ZMP control output.";
            return false;
        }

        iDynTree::Vector2 outputZMPCoMControllerPosition, outputZMPCoMControllerVelocity;
        if (!m_walkingZMPController->getControllerOutput(outputZMPCoMControllerPosition,
                                                         outputZMPCoMControllerVelocity))
        {
            yError() << "[WalkingModule::updateModule] Unable to get the ZMP controller output.";
            return false;
        }

        // inverse kinematics
        m_profiler->setInitTime("IK");

        iDynTree::Position desiredCoMPosition;
        desiredCoMPosition(0) = outputZMPCoMControllerPosition(0);
        desiredCoMPosition(1) = outputZMPCoMControllerPosition(1);
        desiredCoMPosition(2) = m_retargetingClient->comHeight() + m_comHeightOffset;

        iDynTree::Vector3 desiredCoMVelocity;
        desiredCoMVelocity(0) = outputZMPCoMControllerVelocity(0);
        desiredCoMVelocity(1) = outputZMPCoMControllerVelocity(1);
        desiredCoMVelocity(2) = m_retargetingClient->comHeightVelocity();

        if (m_firstRun)
        {
            double comVelocityNorm = iDynTree::toEigen(desiredCoMVelocity).norm();

            if (comVelocityNorm > m_maxInitialCoMVelocity)
            {
                yError() << "[WalkingModule::updateModule] The initial CoM velocity is too high (desired:"
                         << comVelocityNorm << "limit:" << m_maxInitialCoMVelocity << ")."
                         << "ZMP measured: " << measuredZMP.toString()
                         << "Desired ZMP" << desiredZMP.toString()
                         << "measured com position" << m_FKSolver->getCoMPosition().toString()
                         << "desired com position" << m_stableDCMModel->getCoMPosition().toString()
                         << "desired com velocity" << m_stableDCMModel->getCoMVelocity().toString();
                return false;
            }
        }

        // evaluate desired neck transformation
        iDynTree::Rotation modifiedInertial;
        iDynTree::Rotation yawRotation = this->computeAverageYawRotationFromPlannedFeet();

        yawRotation = yawRotation.inverse();
        modifiedInertial = yawRotation * m_inertial_R_worldFrame;

        if (m_useQPIK)
        {
            // integrate dq because velocity control mode seems not available
            yarp::sig::Vector bufferVelocity(m_robotControlHelper->getActuatedDoFs());
            yarp::sig::Vector bufferPosition(m_robotControlHelper->getActuatedDoFs());

            if (!m_FKSolver->setInternalRobotState(m_qDesired, m_dqDesired))
            {
                yError() << "[WalkingModule::updateModule] Unable to set the internal robot state.";
                return false;
            }

            yawRotation = yawRotation * m_trajectoryGenerator->getChestAdditionalRotation();

            if (!solveBLFIK(desiredCoMPosition,
                            desiredCoMVelocity,
                            yawRotation,
                            m_dqDesired))
            {
                yError() << "[WalkingModule::updateModule] Unable to solve the QP problem with "
                            "blf ik.";
                return false;
            }

            iDynTree::toYarp(m_dqDesired, bufferVelocity);

            bufferPosition = m_velocityIntegral->integrate(bufferVelocity);
            iDynTree::toiDynTree(bufferPosition, m_qDesired);

            if (!m_FKSolver->setInternalRobotState(m_robotControlHelper->getJointPosition(),
                                                   m_robotControlHelper->getJointVelocity()))
            {
                yError() << "[WalkingModule::updateModule] Unable to set the internal robot state.";
                return false;
            }
        }
        else
        {
            if (m_IKSolver->usingAdditionalRotationTarget())
            {
                if (!m_IKSolver->updateIntertiaToWorldFrameRotation(modifiedInertial))
                {
                    yError() << "[WalkingModule::updateModule] Error updating the inertia to world frame rotation.";
                    return false;
                }

                if (!m_IKSolver->setFullModelFeedBack(m_robotControlHelper->getJointPosition()))
                {
                    yError() << "[WalkingModule::updateModule] Error while setting the feedback to the inverse Kinematics.";
                    return false;
                }

                if (!m_IKSolver->computeIK(m_leftTrajectory.front(), m_rightTrajectory.front(),
                                           desiredCoMPosition, m_qDesired))
                {
                    yError() << "[WalkingModule::updateModule] Error during the inverse Kinematics iteration.";
                    return false;
                }
            }
        }
        m_profiler->setEndTime("IK");

        if (!m_robotControlHelper->setDirectPositionReferences(m_qDesired))
        {
            yError() << "[WalkingModule::updateModule] Error while setting the reference position to iCub.";
            return false;
        }

        //Send footsteps info on port (x, y, yaw) wrt root_link
        if (m_navHelperUsed)
        {
            if(!m_navHelper.publishPlannedFootsteps(m_trajectoryGenerator))
            {
                yWarning() << "[WalkingModule::updateModule] Unable to publish footsteps";
            }
        }

        // send data to the logger
        if (m_dumpData)
        {
            iDynTree::Vector2 desiredZMP;
            if (m_useMPC)
                desiredZMP = m_walkingController->getControllerOutput();
            else
                desiredZMP = m_walkingDCMReactiveController->getControllerOutput();

            iDynTree::Vector3 measuredCoM = m_FKSolver->getCoMPosition();

            if (m_useRootLinkForHeight)
            {
                measuredCoM(2) = m_FKSolver->getRootLinkToWorldTransform().getPosition()(2);
            }

            auto leftFoot = m_FKSolver->getLeftFootToWorldTransform();
            auto rightFoot = m_FKSolver->getRightFootToWorldTransform();

            // DCM
            m_vectorsCollectionServer.populateData("dcm::position::measured", m_FKSolver->getDCM());
            m_vectorsCollectionServer.populateData("dcm::position::desired", m_DCMPositionDesired.front());
            m_vectorsCollectionServer.populateData("dcm::velocity::desired", m_DCMVelocityDesired.front());

            // ZMP
            m_vectorsCollectionServer.populateData("zmp::measured", measuredZMP);
            m_vectorsCollectionServer.populateData("zmp::desired", desiredZMP);

            // "zmp_des_planner_x", "zmp_des_planner_y",
            const iDynTree::Vector2 &desiredZMPPlanner = m_desiredZMP.front();
            m_vectorsCollectionServer.populateData("zmp::desired_planner", desiredZMPPlanner);

            // COM
            m_vectorsCollectionServer.populateData("com::position::measured", measuredCoM);

            // Manual definition of this value to add also the planned CoM height
            std::vector<double> CoMPositionDesired(3);
            CoMPositionDesired[0] = m_stableDCMModel->getCoMPosition().data()[0];
            CoMPositionDesired[1] = m_stableDCMModel->getCoMPosition().data()[1];
            CoMPositionDesired[2] = m_retargetingClient->comHeight() + m_comHeightOffset;

            m_vectorsCollectionServer.populateData("com::position::desired", CoMPositionDesired);
            m_vectorsCollectionServer.populateData("com::position::CoM_ZMP_controller", desiredCoMPosition);

            // Manual definition of this value to add also the planned CoM height velocity
            std::vector<double> CoMVelocityDesired(3);
            CoMVelocityDesired[0] = m_stableDCMModel->getCoMVelocity().data()[0];
            CoMVelocityDesired[1] = m_stableDCMModel->getCoMVelocity().data()[1];
            CoMVelocityDesired[2] = m_retargetingClient->comHeightVelocity();

            m_vectorsCollectionServer.populateData("com::velocity::desired", CoMVelocityDesired);

            // Left foot position
            m_vectorsCollectionServer.populateData("left_foot::position::measured", leftFoot.getPosition());
            m_vectorsCollectionServer.populateData("left_foot::position::desired", m_leftTrajectory.front().getPosition());

            // Left foot orientation
            const iDynTree::Vector3 leftFootOrientationMeasured = leftFoot.getRotation().asRPY();
            m_vectorsCollectionServer.populateData("left_foot::orientation::measured", leftFootOrientationMeasured);

            const iDynTree::Vector3 leftFootOrientationDesired = m_leftTrajectory.front().getRotation().asRPY();
            m_vectorsCollectionServer.populateData("left_foot::orientation::desired", leftFootOrientationDesired);

            // "lf_des_dx", "lf_des_dy", "lf_des_dz",
            // "lf_des_droll", "lf_des_dpitch", "lf_des_dyaw",
            m_vectorsCollectionServer.populateData("left_foot::linear_velocity::desired", m_leftTwistTrajectory.front().getLinearVec3());
            m_vectorsCollectionServer.populateData("left_foot::angular_velocity::desired", m_leftTwistTrajectory.front().getAngularVec3());

            // "lf_force_x", "lf_force_y", "lf_force_z",
            // "lf_force_roll", "lf_force_pitch", "lf_force_yaw",
            m_vectorsCollectionServer.populateData("left_foot::linear_force::measured", m_robotControlHelper->getLeftWrench().getLinearVec3());
            m_vectorsCollectionServer.populateData("left_foot::angular_torque::measured", m_robotControlHelper->getLeftWrench().getAngularVec3());

            // Right foot position
            m_vectorsCollectionServer.populateData("right_foot::position::measured", rightFoot.getPosition());
            m_vectorsCollectionServer.populateData("right_foot::position::desired", m_rightTrajectory.front().getPosition());

            // Right foot orientation
            const iDynTree::Vector3 rightFootOrientationMeasured = rightFoot.getRotation().asRPY();
            m_vectorsCollectionServer.populateData("right_foot::orientation::measured", rightFootOrientationMeasured);
            const iDynTree::Vector3 rightFootOrientationDesired = m_rightTrajectory.front().getRotation().asRPY();
            m_vectorsCollectionServer.populateData("right_foot::orientation::desired", rightFootOrientationDesired);

            // "rf_des_dx", "rf_des_dy", "rf_des_dz",
            // "rf_des_droll", "rf_des_dpitch", "rf_des_dyaw",
            m_vectorsCollectionServer.populateData("right_foot::linear_velocity::desired", m_rightTwistTrajectory.front().getLinearVec3());
            m_vectorsCollectionServer.populateData("right_foot::angular_velocity::desired", m_rightTwistTrajectory.front().getAngularVec3());

            // "rf_force_x", "rf_force_y", "rf_force_z",
            // "rf_force_roll", "rf_force_pitch", "rf_force_yaw",
            m_vectorsCollectionServer.populateData("right_foot::linear_force::measured", m_robotControlHelper->getRightWrench().getLinearVec3());
            m_vectorsCollectionServer.populateData("right_foot::angular_torque::measured", m_robotControlHelper->getRightWrench().getAngularVec3());

            // Joint
            m_vectorsCollectionServer.populateData("joints_state::positions::measured", m_robotControlHelper->getJointPosition());
            m_vectorsCollectionServer.populateData("joints_state::positions::desired", m_qDesired);
            m_vectorsCollectionServer.populateData("joints_state::positions::retargeting", m_retargetingClient->jointPositions());
            m_vectorsCollectionServer.populateData("joints_state::velocities::measured", m_robotControlHelper->getJointVelocity());
            m_vectorsCollectionServer.populateData("joints_state::velocities::retargeting", m_retargetingClient->jointVelocities());

            // root link information
            m_vectorsCollectionServer.populateData("root_link::position::measured", m_FKSolver->getRootLinkToWorldTransform().getPosition());
            m_vectorsCollectionServer.populateData("root_link::orientation::measured", m_FKSolver->getRootLinkToWorldTransform().getRotation().asRPY());
            m_vectorsCollectionServer.populateData("root_link::linear_velocity::measured", m_FKSolver->getRootLinkVelocity().getLinearVec3());
            m_vectorsCollectionServer.populateData("root_link::angular_velocity::measured", m_FKSolver->getRootLinkVelocity().getAngularVec3());

            // collect the stance foot information
            const double isLeftFootFixed = m_isLeftFixedFrame.front() ? 1.0 : 0.0;
            m_vectorsCollectionServer.populateData("stance_foot::is_left", std::array<double, 1>{isLeftFootFixed});

            m_vectorsCollectionServer.sendData();
        }

        // in the approaching phase the robot should not move and the trajectories should not advance
        if (!m_retargetingClient->isApproachingPhase())
        {
            propagateTime();

            // advance all the signals
            advanceReferenceSignals();
        }

        m_retargetingClient->setRobotBaseOrientation(yawRotation.inverse());

        m_firstRun = false;

        m_profiler->setEndTime("Total");

        // print timings
        m_profiler->profiling();
    }
    return true;
}

iDynTree::Rotation WalkingModule::computeAverageYawRotationFromPlannedFeet() const
{
    const double yawLeft = m_leftTrajectory.front().getRotation().asRPY()(2);
    const double yawRight = m_rightTrajectory.front().getRotation().asRPY()(2);

    const double meanYaw = std::atan2(std::sin(yawLeft) + std::sin(yawRight),
                                      std::cos(yawLeft) + std::cos(yawRight));
    return iDynTree::Rotation::RotZ(meanYaw);
}

bool WalkingModule::prepareRobot(bool onTheFly)
{
    if (m_robotState != WalkingFSM::Configured && m_robotState != WalkingFSM::Stopped)
    {
        yError() << "[WalkingModule::prepareRobot] The robot can be prepared only at the "
                 << "beginning or when the controller is stopped.";
        return false;
    }

    // get the current state of the robot
    // this is necessary because the trajectories for the joints, CoM height and neck orientation
    // depend on the current state of the robot
    if (!m_robotControlHelper->getFeedbacksRaw(m_feedbackAttempts, m_feedbackAttemptDelay))
    {
        yError() << "[WalkingModule::prepareRobot] Unable to get the feedback.";
        return false;
    }

    if (onTheFly)
    {
        if (!m_FKSolver->setBaseOnTheFly())
        {
            yError() << "[WalkingModule::prepareRobot] Unable to set the onTheFly base.";
            return false;
        }

        if (!m_FKSolver->setInternalRobotState(m_robotControlHelper->getJointPosition(),
                                               m_robotControlHelper->getJointVelocity()))
        {
            yError() << "[WalkingModule::prepareRobot] Unable to set joint state.";
            return false;
        }

        // evaluate the left to right transformation, the inertial frame is on the left foot
        iDynTree::Transform leftToRightTransform = m_FKSolver->getRightFootToWorldTransform();

        // evaluate the first trajectory. The robot does not move!
        if (!generateFirstTrajectories(leftToRightTransform))
        {
            yError() << "[WalkingModule::prepareRobot] Failed to evaluate the first trajectories.";
            return false;
        }
    }
    else
    {
        // evaluate the first trajectory. The robot does not move! So the first trajectory
        if (!generateFirstTrajectories())
        {
            yError() << "[WalkingModule::prepareRobot] Failed to evaluate the first trajectories.";
            return false;
        }
    }

    // reset the gains
    if (m_robotControlHelper->getPIDHandler().usingGainScheduling())
    {
        if (!(m_robotControlHelper->getPIDHandler().reset()))
            return false;
    }

    if (!m_IKSolver->setFullModelFeedBack(m_robotControlHelper->getJointPosition()))
    {
        yError() << "[WalkingModule::prepareRobot] Error while setting the feedback to the IK solver.";
        return false;
    }

    iDynTree::Position desiredCoMPosition;
    desiredCoMPosition(0) = m_DCMPositionDesired.front()(0);
    desiredCoMPosition(1) = m_DCMPositionDesired.front()(1);
    desiredCoMPosition(2) = m_comHeightTrajectory.front();

    if (m_IKSolver->usingAdditionalRotationTarget())
    {
        // it is important to notice that the inertial frames rotate with the robot
        iDynTree::Rotation modifiedInertial;
        iDynTree::Rotation yawRotation = this->computeAverageYawRotationFromPlannedFeet();

        yawRotation = yawRotation.inverse();
        modifiedInertial = yawRotation * m_inertial_R_worldFrame;

        if (!m_IKSolver->updateIntertiaToWorldFrameRotation(modifiedInertial))
        {
            yError() << "[WalkingModule::prepareRobot] Error updating the inertia to world frame rotation.";
            return false;
        }
    }

    if (!m_IKSolver->computeIK(m_leftTrajectory.front(), m_rightTrajectory.front(),
                               desiredCoMPosition, m_qDesired))
    {
        yError() << "[WalkingModule::prepareRobot] Inverse Kinematics failed while computing the initial position.";
        return false;
    }

    std::cerr << "q desired IK " << Eigen::VectorXd(iDynTree::toEigen(m_qDesired) * 180 / M_PI).transpose() << std::endl;

    if (!m_robotControlHelper->setPositionReferences(m_qDesired, 5.0))
    {
        yError() << "[WalkingModule::prepareRobot] Error while setting the initial position.";
        return false;
    }

    {
        std::lock_guard<std::mutex> guard(m_mutex);
        m_robotState = WalkingFSM::Preparing;
    }

    return true;
}

bool WalkingModule::generateFirstTrajectories(const iDynTree::Transform &leftToRightTransform)
{
    if (m_trajectoryGenerator == nullptr)
    {
        yError() << "[WalkingModule::generateFirstTrajectories] Unicycle planner not available.";
        return false;
    }

    if (!m_trajectoryGenerator->generateFirstTrajectories(leftToRightTransform))
    {
        yError() << "[WalkingModule::generateFirstTrajectories] Failed while retrieving new trajectories from the unicycle";
        return false;
    }

    if (!updateTrajectories(0))
    {
        yError() << "[WalkingModule::generateFirstTrajectories] Unable to update the trajectory.";
        return false;
    }

    // reset the time
    m_time = 0.0;

    return true;
}

bool WalkingModule::generateFirstTrajectories()
{
    if (m_trajectoryGenerator == nullptr)
    {
        yError() << "[WalkingModule::generateFirstTrajectories] Unicycle planner not available.";
        return false;
    }

    if (m_robotControlHelper->isExternalRobotBaseUsed())
    {
        if (!m_trajectoryGenerator->generateFirstTrajectories(m_robotControlHelper->getBaseTransform().getPosition()))
        {
            yError() << "[WalkingModule::generateFirstTrajectories] Failed while retrieving new trajectories from the unicycle";
            return false;
        }
    }
    else
    {
        if (!m_trajectoryGenerator->generateFirstTrajectories())
        {
            yError() << "[WalkingModule::generateFirstTrajectories] Failed while retrieving new trajectories from the unicycle";
            return false;
        }
    }

    if (!updateTrajectories(0))
    {
        yError() << "[WalkingModule::generateFirstTrajectories] Unable to update the trajectory.";
        return false;
    }

    // reset the time
    m_time = 0.0;

    return true;
}

bool WalkingModule::askNewTrajectories(const double &initTime, const bool &isLeftSwinging,
                                       const iDynTree::Transform &measuredTransform,
                                       const size_t &mergePoint, const iDynTree::VectorDynSize &plannerDesiredInput)
{
    if (m_trajectoryGenerator == nullptr)
    {
        yError() << "[WalkingModule::askNewTrajectories] Unicycle planner not available.";
        return false;
    }

    if (!m_freeSpaceEllipseManager)
    {
        yError() << "[WalkingModule::askNewTrajectories] Free space ellipsoid not available.";
        return false;
    }

    if (mergePoint >= m_DCMPositionDesired.size())
    {
        yError() << "[WalkingModule::askNewTrajectories] The mergePoint has to be lower than the trajectory size.";
        return false;
    }

    if (m_freeSpaceEllipseManager->isNewEllipseAvailable())
    {
        auto freeSpaceEllipse = m_freeSpaceEllipseManager->getEllipse();
        if (!m_trajectoryGenerator->setFreeSpaceEllipse(freeSpaceEllipse.imageMatrix, freeSpaceEllipse.centerOffset))
        {
            yError() << "[WalkingModule::askNewTrajectories] Unable to set the free space ellipse.";
            return false;
        }
    }

    if (!m_trajectoryGenerator->updateTrajectories(initTime, m_DCMPositionDesired[mergePoint],
                                                   m_DCMVelocityDesired[mergePoint], isLeftSwinging,
                                                   measuredTransform, plannerDesiredInput))
    {
        yError() << "[WalkingModule::askNewTrajectories] Unable to update the trajectory.";
        return false;
    }
    return true;
}

bool WalkingModule::updateTrajectories(const size_t &mergePoint)
{
    if (!(m_trajectoryGenerator->isTrajectoryComputed()))
    {
        yError() << "[updateTrajectories] The trajectory is not computed.";
        return false;
    }

    std::vector<iDynTree::Transform> leftTrajectory;
    std::vector<iDynTree::Transform> rightTrajectory;
    std::vector<iDynTree::Twist> leftTwistTrajectory;
    std::vector<iDynTree::Twist> rightTwistTrajectory;
    std::vector<iDynTree::Vector2> DCMPositionDesired;
    std::vector<iDynTree::Vector2> DCMVelocityDesired;
    std::vector<iDynTree::Vector2> desiredZMP;
    std::vector<bool> rightInContact;
    std::vector<bool> leftInContact;
    std::vector<double> comHeightTrajectory;
    std::vector<double> comHeightVelocity;
    std::vector<size_t> mergePoints;
    std::vector<bool> isLeftFixedFrame;
    std::vector<bool> isStancePhase;

    // get dcm position and velocity
    m_trajectoryGenerator->getDCMPositionTrajectory(DCMPositionDesired);
    m_trajectoryGenerator->getDCMVelocityTrajectory(DCMVelocityDesired);

    // get feet trajectories
    m_trajectoryGenerator->getFeetTrajectories(leftTrajectory, rightTrajectory);
    m_trajectoryGenerator->getFeetTwist(leftTwistTrajectory, rightTwistTrajectory);
    m_trajectoryGenerator->getFeetStandingPeriods(leftInContact, rightInContact);
    m_trajectoryGenerator->getWhenUseLeftAsFixed(isLeftFixedFrame);

    // get com height trajectory
    m_trajectoryGenerator->getCoMHeightTrajectory(comHeightTrajectory);
    m_trajectoryGenerator->getCoMHeightVelocity(comHeightVelocity);

    // get merge points
    m_trajectoryGenerator->getMergePoints(mergePoints);

    // get stance phase flags
    m_trajectoryGenerator->getIsStancePhase(isStancePhase);

    m_trajectoryGenerator->getDesiredZMPPosition(desiredZMP);

    // append vectors to deques
    StdUtilities::appendVectorToDeque(leftTrajectory, m_leftTrajectory, mergePoint);
    StdUtilities::appendVectorToDeque(rightTrajectory, m_rightTrajectory, mergePoint);
    StdUtilities::appendVectorToDeque(leftTwistTrajectory, m_leftTwistTrajectory, mergePoint);
    StdUtilities::appendVectorToDeque(rightTwistTrajectory, m_rightTwistTrajectory, mergePoint);
    StdUtilities::appendVectorToDeque(isLeftFixedFrame, m_isLeftFixedFrame, mergePoint);

    StdUtilities::appendVectorToDeque(DCMPositionDesired, m_DCMPositionDesired, mergePoint);
    StdUtilities::appendVectorToDeque(DCMVelocityDesired, m_DCMVelocityDesired, mergePoint);

    StdUtilities::appendVectorToDeque(leftInContact, m_leftInContact, mergePoint);
    StdUtilities::appendVectorToDeque(rightInContact, m_rightInContact, mergePoint);

    if (m_navHelperUsed)
        m_navHelper.updateFeetDeques(m_leftInContact, m_rightInContact);
    
    StdUtilities::appendVectorToDeque(comHeightTrajectory, m_comHeightTrajectory, mergePoint);
    StdUtilities::appendVectorToDeque(comHeightVelocity, m_comHeightVelocity, mergePoint);

    StdUtilities::appendVectorToDeque(isStancePhase, m_isStancePhase, mergePoint);

    StdUtilities::appendVectorToDeque(desiredZMP, m_desiredZMP, mergePoint);

    m_mergePoints.assign(mergePoints.begin(), mergePoints.end());

    // the first merge point is always equal to 0
    m_mergePoints.pop_front();

    return true;
}

bool WalkingModule::updateFKSolver()
{
    if (!m_robotControlHelper->isExternalRobotBaseUsed())
    {
        if (!m_FKSolver->evaluateWorldToBaseTransformation(m_leftTrajectory.front(),
                                                           m_rightTrajectory.front(),
                                                           m_isLeftFixedFrame.front()))
        {
            yError() << "[WalkingModule::updateFKSolver] Unable to evaluate the world to base transformation.";
            return false;
        }
    }
    else
    {
        m_FKSolver->evaluateWorldToBaseTransformation(m_robotControlHelper->getBaseTransform(),
                                                      m_robotControlHelper->getBaseTwist());
    }

    if (!m_FKSolver->setInternalRobotState(m_robotControlHelper->getJointPosition(),
                                           m_robotControlHelper->getJointVelocity()))
    {
        yError() << "[WalkingModule::updateFKSolver] Unable to set the robot state.";
        return false;
    }

    return true;
}

bool WalkingModule::startWalking()
{
    std::lock_guard<std::mutex> guard(m_mutex);

    if (m_robotState != WalkingFSM::Prepared && m_robotState != WalkingFSM::Paused)
    {
        yError() << "[WalkingModule::startWalking] Unable to start walking if the robot is not prepared or paused.";
        return false;
    }

    // if the robot was only prepared the filters has to be reseted
    if (m_robotState == WalkingFSM::Prepared)
    {
        m_robotControlHelper->resetFilters(m_feedbackAttempts, m_feedbackAttemptDelay);

        updateFKSolver();

        if (m_robotControlHelper->isExternalRobotBaseUsed())
        {
            double heightOffset = (m_FKSolver->getLeftFootToWorldTransform().getPosition()(2) + m_FKSolver->getRightFootToWorldTransform().getPosition()(2)) / 2;
            m_robotControlHelper->setHeightOffset(heightOffset);
        }
    }

    if (!m_robotControlHelper->loadCustomInteractionMode())
    {
        yError() << "[WalkingModule::startWalking] Unable to set the intraction mode of the joints";
        return false;
    }

    // we evaluate the offset between the CoM and the ZMP. This quantities is used only if
    // remove_zmp_offset is set to true.
    m_zmpOffset.zero();
    m_zmpOffsetLocal.zero();

    // Adjusting the offset on the ZMP at the begining with respect to CoM in the lateral direction
    iDynTree::Vector2 measuredZMP;
    iDynTree::Vector3 measuredCoM = m_FKSolver->getCoMPosition();

    if (!computeGlobalCoP(iDynTree::toEigen(measuredZMP)))
    {
        yError() << "[WalkingModule::updateModule] Unable to compute the global CoP.";
        return false;
    }

    if (!m_BLFIKSolver->setRegularizationJointSetPoint(m_robotControlHelper->getJointPosition()))
    {
        yError() << "[WalkingModule::startWalking] Unable to set regularization joint value.";
        return false;
    }

    if (m_removeZMPOffset)
    {
        m_zmpOffset(0) = measuredCoM(0) - measuredZMP(0);
        m_zmpOffset(1) = measuredCoM(1) - measuredZMP(1);
    }
    m_zmpOffsetLocal = m_zmpOffset;

    // before running the controller the retargeting client goes in approaching phase this
    // guarantees a smooth transition
    m_retargetingClient->setPhase(RetargetingClient::Phase::Approaching);
    m_robotState = WalkingFSM::Walking;

    yInfo() << "[WalkingModule::startWalking] Started!";

    return true;
}

bool WalkingModule::setPlannerInput(const yarp::sig::Vector &plannerInput)
{
    m_plannerInput = plannerInput;

    // in the approaching phase the robot should not move
    // as soon as the approaching phase is finished the user
    // can move the robot
    if (m_retargetingClient->isApproachingPhase())
        return true;

    // the trajectory was already finished the new trajectory will be attached as soon as possible
    if (m_mergePoints.empty())
    {
        if (!(m_leftInContact.front() && m_rightInContact.front()))
        {
            yError() << "[WalkingModule::setPlannerInput] The trajectory has already finished but the system is not in double support.";
            return false;
        }

        if (m_newTrajectoryRequired)
            return true;

        // Since the evaluation of a new trajectory takes time the new trajectory will be merged after x cycles
        m_newTrajectoryMergeCounter = m_plannerAdvanceTimeSteps;
    }

    // the trajectory was not finished the new trajectory will be attached at the next merge point
    else
    {
        // Searches for the first merge point that is at least m_plannerAdvanceTimeSteps steps away
        auto firstMergePointAvailable = std::find_if(m_mergePoints.begin(), m_mergePoints.end(), [this](size_t input)
                                                     { return input >= m_plannerAdvanceTimeSteps; });

        if (firstMergePointAvailable != m_mergePoints.end())
        {
            if (m_newTrajectoryRequired)
                return true;

            m_newTrajectoryMergeCounter = *firstMergePointAvailable;
        }
        else
        {
            if (m_newTrajectoryRequired)
                return true;

            m_newTrajectoryMergeCounter = m_plannerAdvanceTimeSteps;
        }
    }

    m_newTrajectoryRequired = true;

    return true;
}

bool WalkingModule::setGoal(const yarp::sig::Vector &plannerInput)
{
    std::lock_guard<std::mutex> guard(m_mutex);
<<<<<<< HEAD
    m_startTime = std::chrono::high_resolution_clock::now();
    if(m_robotState != WalkingFSM::Walking)
=======

    if (m_robotState != WalkingFSM::Walking)
>>>>>>> b2a7d2c5
        return false;

    return setPlannerInput(plannerInput);
}

bool WalkingModule::pauseWalking()
{
    std::lock_guard<std::mutex> guard(m_mutex);

    if (m_robotState != WalkingFSM::Walking)
        return false;

    m_robotState = WalkingFSM::Paused;
    return true;
}

bool WalkingModule::stopWalking()
{
    std::lock_guard<std::mutex> guard(m_mutex);

    if (m_robotState != WalkingFSM::Walking)
        return false;

    reset();

    m_robotState = WalkingFSM::Stopped;
    return true;
}<|MERGE_RESOLUTION|>--- conflicted
+++ resolved
@@ -239,12 +239,7 @@
     yarp::os::Bottle ellipseMangerOptions = rf.findGroup("FREE_SPACE_ELLIPSE_MANAGER");
     trajectoryPlannerOptions.append(generalOptions);
     trajectoryPlannerOptions.append(ellipseMangerOptions);
-<<<<<<< HEAD
-
-    if(!m_trajectoryGenerator->initialize(trajectoryPlannerOptions))
-=======
     if (!m_trajectoryGenerator->initialize(trajectoryPlannerOptions))
->>>>>>> b2a7d2c5
     {
         yError() << "[configure] Unable to initialize the planner.";
         return false;
@@ -499,15 +494,12 @@
 
 bool WalkingModule::close()
 {
-<<<<<<< HEAD
     if(m_dumpData)
         m_loggerPort.close();
     
     if(m_navHelperUsed)
         m_navHelper.closeHelper();
 
-=======
->>>>>>> b2a7d2c5
     // restore PID
     m_robotControlHelper->getPIDHandler().restorePIDs();
 
@@ -1603,13 +1595,8 @@
 bool WalkingModule::setGoal(const yarp::sig::Vector &plannerInput)
 {
     std::lock_guard<std::mutex> guard(m_mutex);
-<<<<<<< HEAD
     m_startTime = std::chrono::high_resolution_clock::now();
     if(m_robotState != WalkingFSM::Walking)
-=======
-
-    if (m_robotState != WalkingFSM::Walking)
->>>>>>> b2a7d2c5
         return false;
 
     return setPlannerInput(plannerInput);
